--- conflicted
+++ resolved
@@ -709,14 +709,6 @@
         self.keymap.replace(new_keymap);
         self.phys_code_map.replace(phys_code_map);
 
-<<<<<<< HEAD
-        let mod_map = match modifier_init {
-            ModifierInit::Wayland => init_modifier_table_wayland(&keymap),
-            ModifierInit::X11(conn) => init_modifier_table_x11(&conn, &keymap),
-        };
-
-=======
->>>>>>> b89d4bf7
         Ok(())
     }
 }
